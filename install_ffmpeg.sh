--- conflicted
+++ resolved
@@ -1,235 +1,3 @@
 #!/usr/bin/env bash
-<<<<<<< HEAD
-
-set -exuo pipefail
-
-ROOT="${1:-$HOME}"
-NPROC=${NPROC:-$(nproc)}
-EXTRA_CFLAGS=""
-EXTRA_LDFLAGS=""
-EXTRA_X264_FLAGS=""
-EXTRA_FFMPEG_FLAGS=""
-BUILD_TAGS="${BUILD_TAGS:-}"
-
-# Build platform flags
-BUILDOS=$(uname -s | tr '[:upper:]' '[:lower:]')
-BUILDARCH=$(uname -m | tr '[:upper:]' '[:lower:]')
-if [[ $BUILDARCH == "aarch64" ]]; then
-  BUILDARCH=arm64
-fi
-if [[ $BUILDARCH == "x86_64" ]]; then
-  BUILDARCH=amd64
-fi
-
-# Override these for cross-compilation
-export GOOS="${GOOS:-$BUILDOS}"
-export GOARCH="${GOARCH:-$BUILDARCH}"
-
-echo "BUILDOS: $BUILDOS"
-echo "BUILDARCH: $BUILDARCH"
-echo "GOOS: $GOOS"
-echo "GOARCH: $GOARCH"
-
-function check_sysroot() {
-  if ! stat $SYSROOT > /dev/null; then
-    echo "cross-compilation sysroot not found at $SYSROOT, try setting SYSROOT to the correct path"
-    exit 1
-  fi
-}
-
-if [[ "$BUILDARCH" == "amd64" && "$BUILDOS" == "linux" && "$GOARCH" == "arm64" && "$GOOS" == "linux" ]]; then
-  echo "cross-compiling linux-amd64 --> linux-arm64"
-  export CC="clang-14"
-  export STRIP="llvm-strip-14"
-  export AR="llvm-ar-14"
-  export RANLIB="llvm-ranlib-14"
-  EXTRA_CFLAGS="--target=aarch64-linux-gnu -I/usr/local/cuda_arm64/include $EXTRA_CFLAGS"
-  EXTRA_LDFLAGS="-fuse-ld=lld --target=aarch64-linux-gnu -L/usr/local/cuda_arm64/lib64 $EXTRA_LDFLAGS"
-  EXTRA_FFMPEG_FLAGS="$EXTRA_FFMPEG_FLAGS --arch=aarch64 --enable-cross-compile --cc=clang --strip=llvm-strip-14"
-  HOST_OS="--host=aarch64-linux-gnu"
-fi
-
-if [[ "$BUILDARCH" == "arm64" && "$BUILDOS" == "darwin" && "$GOARCH" == "arm64" && "$GOOS" == "linux" ]]; then
-  SYSROOT="${SYSROOT:-"/tmp/sysroot-aarch64-linux-gnu"}"
-  check_sysroot
-  echo "cross-compiling darwin-arm64 --> linux-arm64"
-  LLVM_PATH="${LLVM_PATH:-/opt/homebrew/opt/llvm/bin}"
-  if [[ ! -f "$LLVM_PATH/ld.lld" ]]; then
-    echo "llvm linker not found at '$LLVM_PATH/ld.lld'. try 'brew install llvm' or set LLVM_PATH to your LLVM bin directory"
-    exit 1
-  fi
-  export CC="$LLVM_PATH/clang --sysroot=$SYSROOT"
-  export AR="/opt/homebrew/opt/llvm/bin/llvm-ar"
-  export RANLIB="/opt/homebrew/opt/llvm/bin/llvm-ranlib"
-  EXTRA_CFLAGS="--target=aarch64-linux-gnu $EXTRA_CFLAGS"
-  EXTRA_LDFLAGS="--target=aarch64-linux-gnu -fuse-ld=$LLVM_PATH/ld.lld $EXTRA_LDFLAGS"
-  EXTRA_FFMPEG_FLAGS="$EXTRA_FFMPEG_FLAGS --arch=aarch64 --enable-cross-compile --cc=$LLVM_PATH/clang --sysroot=$SYSROOT --ar=$AR --ranlib=$RANLIB --target-os=linux"
-  EXTRA_X264_FLAGS="$EXTRA_X264_FLAGS --sysroot=$SYSROOT --ar=$AR --ranlib=$RANLIB"
-  HOST_OS="--host=aarch64-linux-gnu"
-fi
-
-if [[ "$BUILDOS" == "linux" && "$GOARCH" == "amd64" && "$GOOS" == "windows" ]]; then
-  echo "cross-compiling linux-$BUILDARCH --> windows-amd64"
-  SYSROOT="${SYSROOT:-"/usr/x86_64-w64-mingw32"}"
-  check_sysroot
-  EXTRA_CFLAGS="-L$SYSROOT/lib -I$SYSROOT/include  $EXTRA_CFLAGS"
-  EXTRA_LDFLAGS="-L$SYSROOT/lib $EXTRA_LDFLAGS"
-  EXTRA_FFMPEG_FLAGS="$EXTRA_FFMPEG_FLAGS --arch=x86_64 --enable-cross-compile --cross-prefix=x86_64-w64-mingw32- --target-os=mingw64 --sysroot=$SYSROOT"
-  EXTRA_X264_FLAGS="$EXTRA_X264_FLAGS --cross-prefix=x86_64-w64-mingw32- --sysroot=$SYSROOT"
-  HOST_OS="--host=mingw64"
-  # Workaround for https://bugs.debian.org/cgi-bin/bugreport.cgi?bug=967969
-  export PKG_CONFIG_LIBDIR="/usr/local/x86_64-w64-mingw32/lib/pkgconfig"
-  EXTRA_FFMPEG_FLAGS="$EXTRA_FFMPEG_FLAGS --pkg-config=$(which pkg-config)"
-fi
-
-if [[ "$BUILDARCH" == "amd64" && "$BUILDOS" == "darwin" && "$GOARCH" == "arm64" && "$GOOS" == "darwin" ]]; then
-  echo "cross-compiling darwin-amd64 --> darwin-arm64"
-  EXTRA_CFLAGS="$EXTRA_CFLAGS --target=arm64-apple-macos11"
-  EXTRA_LDFLAGS="$EXTRA_LDFLAGS --target=arm64-apple-macos11"
-  HOST_OS="--host=aarch64-darwin"
-  EXTRA_FFMPEG_FLAGS="$EXTRA_FFMPEG_FLAGS --arch=aarch64 --enable-cross-compile"
-fi
-
-# Windows (MSYS2) needs a few tweaks
-if [[ "$BUILDOS" == *"MSYS"* ]]; then
-  ROOT="/build"
-  export PATH="$PATH:/usr/bin:/mingw64/bin"
-  export C_INCLUDE_PATH="${C_INCLUDE_PATH:-}:/mingw64/lib"
-
-  export PATH="$ROOT/compiled/bin":$PATH
-  export PKG_CONFIG_PATH=/mingw64/lib/pkgconfig
-
-  export TARGET_OS="--target-os=mingw64"
-  export HOST_OS="--host=x86_64-w64-mingw32"
-  export BUILD_OS="--build=x86_64-w64-mingw32 --host=x86_64-w64-mingw32 --target=x86_64-w64-mingw32"
-
-  # Needed for mbedtls
-  export WINDOWS_BUILD=1
-fi
-
-export PATH="$ROOT/compiled/bin:${PATH}"
-export PKG_CONFIG_PATH="${PKG_CONFIG_PATH:-}:$ROOT/compiled/lib/pkgconfig"
-
-mkdir -p "$ROOT/"
-
-# NVENC only works on Windows/Linux
-if [[ "$GOOS" != "darwin" ]]; then
-  if [[ ! -e "$ROOT/nv-codec-headers" ]]; then
-    git clone https://git.videolan.org/git/ffmpeg/nv-codec-headers.git "$ROOT/nv-codec-headers"
-    cd $ROOT/nv-codec-headers
-    git checkout n12.1.14.0
-    make -e PREFIX="$ROOT/compiled"
-    make install -e PREFIX="$ROOT/compiled"
-  fi
-fi
-
-if [[ "$GOOS" != "windows" && "$GOARCH" == "amd64" ]]; then
-  if [[ ! -e "$ROOT/nasm-2.14.02" ]]; then
-    # sudo apt-get -y install asciidoc xmlto # this fails :(
-    cd "$ROOT"
-    curl -o nasm-2.14.02.tar.gz https://www.nasm.us/pub/nasm/releasebuilds/2.14.02/nasm-2.14.02.tar.gz
-    echo 'b34bae344a3f2ed93b2ca7bf25f1ed3fb12da89eeda6096e3551fd66adeae9fc  nasm-2.14.02.tar.gz' >nasm-2.14.02.tar.gz.sha256
-    sha256sum -c nasm-2.14.02.tar.gz.sha256
-    tar xf nasm-2.14.02.tar.gz
-    rm nasm-2.14.02.tar.gz nasm-2.14.02.tar.gz.sha256
-    cd "$ROOT/nasm-2.14.02"
-    ./configure --prefix="$ROOT/compiled"
-    make -j$NPROC
-    make -j$NPROC install || echo "Installing docs fails but should be OK otherwise"
-  fi
-fi
-
-if [[ ! -e "$ROOT/x264" ]]; then
-  git clone http://git.videolan.org/git/x264.git "$ROOT/x264"
-  cd "$ROOT/x264"
-  if [[ $GOARCH == "arm64" ]]; then
-    # newer git master, compiles on Apple Silicon
-    git checkout 66a5bc1bd1563d8227d5d18440b525a09bcf17ca
-  else
-    # older git master, does not compile on Apple Silicon
-    git checkout 545de2ffec6ae9a80738de1b2c8cf820249a2530
-  fi
-  ./configure --prefix="$ROOT/compiled" --enable-pic --enable-static ${HOST_OS:-} --disable-cli --extra-cflags="$EXTRA_CFLAGS" --extra-asflags="$EXTRA_CFLAGS" --extra-ldflags="$EXTRA_LDFLAGS" $EXTRA_X264_FLAGS || (cat $ROOT/x264/config.log && exit 1)
-  make -j$NPROC
-  make -j$NPROC install-lib-static
-fi
-
-if [[ "$GOOS" == "linux" && "$BUILD_TAGS" == *"debug-video"* ]]; then
-  sudo apt-get install -y libnuma-dev cmake
-  if [[ ! -e "$ROOT/x265" ]]; then
-    git clone https://bitbucket.org/multicoreware/x265_git.git "$ROOT/x265"
-    cd "$ROOT/x265"
-    git checkout 17839cc0dc5a389e27810944ae2128a65ac39318
-    cd build/linux/
-    cmake -DCMAKE_INSTALL_PREFIX=$ROOT/compiled -G "Unix Makefiles" ../../source
-    make -j$NPROC
-    make -j$NPROC install
-  fi
-  # VP8/9 support
-  if [[ ! -e "$ROOT/libvpx" ]]; then
-    git clone https://chromium.googlesource.com/webm/libvpx.git "$ROOT/libvpx"
-    cd "$ROOT/libvpx"
-    git checkout ab35ee100a38347433af24df05a5e1578172a2ae
-    ./configure --prefix="$ROOT/compiled" --disable-examples --disable-unit-tests --enable-vp9-highbitdepth --enable-shared --as=nasm
-    make -j$NPROC
-    make -j$NPROC install
-  fi
-fi
-
-DISABLE_FFMPEG_COMPONENTS=""
-EXTRA_FFMPEG_LDFLAGS="$EXTRA_LDFLAGS"
-# all flags which should be present for production build, but should be replaced/removed for debug build
-DEV_FFMPEG_FLAGS=""
-
-if [[ "$BUILDOS" == "darwin" && "$GOOS" == "darwin" ]]; then
-  EXTRA_FFMPEG_LDFLAGS="$EXTRA_FFMPEG_LDFLAGS -framework CoreFoundation -framework Security"
-elif [[ "$GOOS" == "windows" ]]; then
-  EXTRA_FFMPEG_FLAGS="$EXTRA_FFMPEG_FLAGS --enable-cuda --enable-cuda-llvm --enable-cuvid --enable-nvenc --enable-decoder=h264_cuvid,hevc_cuvid,vp8_cuvid,vp9_cuvid --enable-filter=scale_cuda,signature_cuda,hwupload_cuda --enable-encoder=h264_nvenc,hevc_nvenc"
-elif [[ -e "/usr/local/cuda/lib64" ]]; then
-  echo "CUDA SDK detected, building with GPU support"
-  EXTRA_FFMPEG_FLAGS="$EXTRA_FFMPEG_FLAGS --enable-nonfree --enable-cuda-nvcc --enable-libnpp --enable-cuda --enable-cuda-llvm --enable-cuvid --enable-nvenc --enable-decoder=h264_cuvid,hevc_cuvid,vp8_cuvid,vp9_cuvid --enable-filter=scale_npp,signature_cuda,hwupload_cuda --enable-encoder=h264_nvenc,hevc_nvenc"
-else
-  echo "No CUDA SDK detected, building without GPU support"
-fi
-
-if [[ $BUILD_TAGS == *"debug-video"* ]]; then
-  echo "video debug mode, building ffmpeg with tools, debug info and additional capabilities for running tests"
-  DEV_FFMPEG_FLAGS="--enable-muxer=md5,flv --enable-demuxer=hls --enable-filter=ssim,tinterlace --enable-encoder=wrapped_avframe,pcm_s16le "
-  DEV_FFMPEG_FLAGS+="--enable-shared --enable-debug=3 --disable-stripping --disable-optimizations --enable-encoder=libx265,libvpx_vp8,libvpx_vp9 "
-  DEV_FFMPEG_FLAGS+="--enable-decoder=hevc,libvpx_vp8,libvpx_vp9 --enable-libx265 --enable-libvpx --enable-bsf=noise "
-else
-  # disable all unnecessary features for production build
-  DISABLE_FFMPEG_COMPONENTS+=" --disable-doc --disable-sdl2 --disable-iconv --disable-muxers --disable-demuxers --disable-parsers --disable-protocols "
-  DISABLE_FFMPEG_COMPONENTS+=" --disable-encoders --disable-decoders --disable-filters --disable-bsfs --disable-postproc --disable-lzma "
-fi
-
-if [[ ! -e "$ROOT/ffmpeg/libavcodec/libavcodec.a" ]]; then
-  git clone https://github.com/livepeer/FFmpeg-6.1.1.git "$ROOT/ffmpeg" || echo "FFmpeg dir already exists"
-  cd "$ROOT/ffmpeg"
-  ./configure ${TARGET_OS:-} $DISABLE_FFMPEG_COMPONENTS --fatal-warnings \
-    --enable-libx264 --enable-gpl \
-    --enable-protocol=rtmp,file,pipe \
-    --enable-muxer=mp3,wav,flac,mpegts,hls,segment,mp4,hevc,matroska,webm,null --enable-demuxer=mp3,wav,flac,flv,mpegts,mp4,mov,webm,matroska,image2 \
-    --enable-bsf=h264_mp4toannexb,aac_adtstoasc,h264_metadata,h264_redundant_pps,hevc_mp4toannexb,extract_extradata \
-    --enable-parser=mpegaudio,vorbis,opus,flac,aac,aac_latm,h264,hevc,vp8,vp9,png \
-    --enable-filter=abuffer,buffer,abuffersink,buffersink,afifo,fifo,aformat,format \
-    --enable-filter=aresample,asetnsamples,fps,scale,hwdownload,select,livepeer_dnn,signature \
-    --enable-encoder=mp3,vorbis,flac,aac,opus,libx264 \
-    --enable-decoder=mp3,vorbis,flac,aac,opus,h264,png \
-    --extra-cflags="${EXTRA_CFLAGS} -I${ROOT}/compiled/include -I/usr/local/cuda/include" \
-    --extra-ldflags="${EXTRA_FFMPEG_LDFLAGS} -L${ROOT}/compiled/lib -L/usr/local/cuda/lib64" \
-    --prefix="$ROOT/compiled" \
-    $EXTRA_FFMPEG_FLAGS \
-    $DEV_FFMPEG_FLAGS || (tail -100 ${ROOT}/ffmpeg/ffbuild/config.log && exit 1)
-    # If configure fails, then print the last 100 log lines for debugging and exit.
-fi
-
-if [[ ! -e "$ROOT/ffmpeg/libavcodec/libavcodec.a" || $BUILD_TAGS == *"debug-video"* ]]; then
-  cd "$ROOT/ffmpeg"
-  make -j$NPROC
-  make -j$NPROC install
-fi
-=======
 echo 'WARNING: downloading and executing lpms/install_ffmpeg.sh, use it directly in case of issues'
-curl https://raw.githubusercontent.com/livepeer/lpms/d9c78b62effdb4f5c8fc438b6033da1090d04a03/install_ffmpeg.sh | bash -s $1
->>>>>>> 16246943
+curl https://raw.githubusercontent.com/livepeer/lpms/d9c78b62effdb4f5c8fc438b6033da1090d04a03/install_ffmpeg.sh | bash -s $1