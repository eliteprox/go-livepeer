--- conflicted
+++ resolved
@@ -703,13 +703,8 @@
 
 	if n.AutoSessionLimit {
 		n.SetMaxSessions(MaxSessions + capacity)
-<<<<<<< HEAD
-		defer n.SetMaxSessions(MaxSessions)
+    defer n.SetMaxSessions(MaxSessions)
 		glog.Infof("Updated session limit: %d", MaxSessions)
-=======
-		defer n.SetMaxSessions(MaxSessions - capacity)
-		glog.Infof("Updated session limit: %d", MaxSessions-capacity)
->>>>>>> e18df3d8
 	}
 
 	// Manage blocks while transcoder is connected
